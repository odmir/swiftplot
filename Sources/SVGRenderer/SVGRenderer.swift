--- conflicted
+++ resolved
@@ -23,13 +23,7 @@
     static let horizontalHatch: String = #"<defs><pattern id="horizontalHatch" width="10" height="10" patternUnits="userSpaceOnUse"><line x1="0" y1="5" x2="10" y2="5" style="stroke:black; stroke-width:1" /></pattern></defs>"#
     static let gridHatch: String = #"<defs><pattern id="gridHatch" width="10" height="10" patternUnits="userSpaceOnUse"><line x1="0" y1="5" x2="10" y2="5" style="stroke:black; stroke-width:1" /><line x1="5" y1="0" x2="5" y2="10" style="stroke:black; stroke-width:1" /></pattern></defs>"#
     static let crossHatch: String = #"<defs><pattern id="crossHatch" width="10" height="10" patternUnits="userSpaceOnUse"><line x1="0" y1="0" x2="10" y2="10" style="stroke:black; stroke-width:1" /><line x1="0" y1="10" x2="10" y2="0" style="stroke:black; stroke-width:1" /></pattern></defs>"#
-<<<<<<< HEAD
-    
     public var offset: Point = .zero
-=======
-
-    public var offset = zeroPoint
->>>>>>> 0aa4f5e3
     public var imageSize: Size
 
     var hatchingIncluded = Array(repeating: false,
@@ -161,18 +155,9 @@
         let triangle = #"<polygon points="\#(p1.x),\#(p1.y) \#(p2.x),\#(p2.y) \#(p3.x),\#(p3.y)" style="fill:\#(fillColor.svgColorString);opacity:\#(fillColor.a)" />"#
         lines.append(triangle)
     }
-<<<<<<< HEAD
     
     public func drawSolidPolygon(polygon: SwiftPlot.Polygon,
                                  fillColor: Color) {
-=======
-
-    public func drawSolidPolygon(points: [Point],
-                                 fillColor: Color) {
-        precondition(points.count > 2, "drawSolidPolygon: Cannot draw a polygon with \(points.count) points.")
-        
-        let pts = points.map { convertToSVGCoordinates($0) }
->>>>>>> 0aa4f5e3
         var pointsString = ""
         for point in polygon {
             let convertedPoint = convertToSVGCoordinates(point)
@@ -204,13 +189,7 @@
                               strokeWidth thickness: Float,
                               strokeColor: Color,
                               isDashed: Bool) {
-<<<<<<< HEAD
         let pointsString = polyline.lazy.map { point in
-=======
-        precondition(p.count > 1, "drawPlotLines: Cannot draw lines with \(p.count) points.")
-        
-        let pointsString = p.lazy.map { point in
->>>>>>> 0aa4f5e3
             let convertedPoint = self.convertToSVGCoordinates(point)
             return "\(convertedPoint.x),\(convertedPoint.y)"
         }.joined(separator: " ")
