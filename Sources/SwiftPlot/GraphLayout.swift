--- conflicted
+++ resolved
@@ -119,13 +119,8 @@
     /// Calculates the region of the plot which is used for displaying the plot's data (inside all of the chrome).
     private func calcBorder(totalSize: Size, labelSizes: Results.LabelSizes, renderer: Renderer) -> Rect {
         var borderRect = Rect(
-<<<<<<< HEAD
             origin: .zero,
-            size: self.plotSize
-=======
-            origin: zeroPoint,
             size: totalSize
->>>>>>> 0aa4f5e3
         )
         if let xLabel = labelSizes.xLabelSize {
             borderRect.clampingShift(dy: xLabel.height + 2 * Self.xLabelPadding)
@@ -216,12 +211,8 @@
     // Drawing.
     
     func drawBackground(results: Results, renderer: Renderer) {
-<<<<<<< HEAD
-        renderer.drawSolidRect(Rect(origin: .zero, size: plotSize), fillColor: backgroundColor, hatchPattern: .none)
-=======
-        renderer.drawSolidRect(Rect(origin: zeroPoint, size: results.totalSize),
+        renderer.drawSolidRect(Rect(origin: .zero, size: results.totalSize),
                                fillColor: backgroundColor, hatchPattern: .none)
->>>>>>> 0aa4f5e3
         if let plotBackgroundColor = plotBackgroundColor {
             renderer.drawSolidRect(results.plotBorderRect, fillColor: plotBackgroundColor, hatchPattern: .none)
         }
