import Foundation

fileprivate let MAX_DIV: Float = 50

// class defining a barGraph and all it's logic
public struct BarGraph<T:LosslessStringConvertible,U:FloatConvertible>: Plot {

    public var layout = GraphLayout()
    // Data.
    var series = Series<T,U>()
    var stackSeries = [Series<T,U>]()
    // BarGraph layout properties.
    public enum GraphOrientation {
        case vertical
        case horizontal
    }
    public var graphOrientation: GraphOrientation = .vertical
    public var space: Int = 20
    
<<<<<<< HEAD
    var series = Series<T,U>()
    var stackSeries = [Series<T,U>]()
    var scaleY: Float = 1
    var scaleX: Float = 1
    var barWidth: Int = 0
    var origin: Point = .zero

=======
>>>>>>> 0aa4f5e3
    public init(enableGrid: Bool = false){
        self.enableGrid = enableGrid
    }
}

// Setting data.

extension BarGraph {

    public mutating func addSeries(_ s: Series<T,U>){
        series = s
    }
    
    public mutating func addStackSeries(_ s: Series<T,U>) {
        precondition(series.count != 0 && series.count == s.count,
                     "Stack point count does not match the Series point count.")
        stackSeries.append(s)
    }
    public mutating func addStackSeries(_ x: [U],
                               label: String,
                               color: Color = .lightBlue,
                               hatchPattern: BarGraphSeriesOptions.Hatching = .none) {
        let s = Series<T,U>(values: (0..<x.count).map { i in Pair(series.values[i].x, x[i]) },
                            label: label,
                            color: color,
                            hatchPattern: hatchPattern)
        addStackSeries(s)
    }
    public mutating func addSeries(values: [Pair<T,U>],
                          label: String,
                          color: Color = Color.lightBlue,
                          hatchPattern: BarGraphSeriesOptions.Hatching = .none,
                          graphOrientation: BarGraph.GraphOrientation = .vertical){
        let s = Series<T,U>(values: values,
                            label: label,
                            color: color,
                            hatchPattern: hatchPattern)
        addSeries(s)
        self.graphOrientation = graphOrientation
    }
    public mutating func addSeries(_ x: [T],
                          _ y: [U],
                          label: String,
                          color: Color = Color.lightBlue,
                          hatchPattern: BarGraphSeriesOptions.Hatching = .none,
                          graphOrientation: BarGraph.GraphOrientation = .vertical){
        self.addSeries(values: zip(x, y).map { Pair($0.0, $0.1) },
                       label: label, color: color, hatchPattern: hatchPattern,
                       graphOrientation: graphOrientation)
    }
}

// Layout properties.

extension BarGraph {
    
    public var enableGrid: Bool {
        get { layout.enablePrimaryAxisGrid }
        set { layout.enablePrimaryAxisGrid = newValue }
    }
}

// Layout and drawing of data.

extension BarGraph: HasGraphLayout {
    
    public var legendLabels: [(String, LegendIcon)] {
        var legendSeries = stackSeries.map { ($0.label, LegendIcon.square($0.color)) }
        legendSeries.insert((series.label, .square(series.color)), at: 0)
        return legendSeries
    }
    
    public struct DrawingData {
        var series_scaledValues = [Pair<Float,Float>]()
        var stackSeries_scaledValues = [[Pair<Float,Float>]]()
        var scaleY: Float = 1
        var scaleX: Float = 1
        var barWidth : Int = 0
        var origin = zeroPoint
    }
    
    // functions implementing plotting logic
    public func layoutData(size: Size, renderer: Renderer) -> (DrawingData, PlotMarkers?) {
        
        var results = DrawingData()
        var markers = PlotMarkers()
        
        var maximumY: U = U(0)
        var minimumY: U = U(0)
        var maximumX: U = U(0)
        var minimumX: U = U(0)

        guard series.count > 0 else { return (results, markers) }
        if (graphOrientation == .vertical) {
            results.barWidth = Int(round(size.width/Float(series.count)))
            maximumY = maxY(points: series.values)
            minimumY = minY(points: series.values)
        }
        else{
            results.barWidth = Int(round(size.height/Float(series.count)))
            maximumX = maxY(points: series.values)
            minimumX = minY(points: series.values)
        }

        if (graphOrientation == .vertical) {
            for s in stackSeries {
                let minStackY = minY(points: s.values)
                let maxStackY = maxY(points: s.values)

                if (maxStackY > U(0)) {
                    maximumY = maximumY + maxStackY
                }
                if (minStackY < U(0)) {
                    minimumY = minimumY + minStackY
                }

            }

            if (minimumY >= U(0)) {
<<<<<<< HEAD
                origin = .zero
=======
                results.origin = zeroPoint
>>>>>>> 0aa4f5e3
                minimumY = U(0)
            }
            else{
                results.origin = Point(0.0,
                               (size.height/Float(maximumY-minimumY))*Float(U(-1)*minimumY))
            }

            let topScaleMargin: Float = size.height * 0.1
            results.scaleY = Float(maximumY - minimumY) / (size.height - topScaleMargin);

            let nD1: Int = max(getNumberOfDigits(Float(maximumY)), getNumberOfDigits(Float(minimumY)))
            var v1: Float
            if (nD1 > 1 && maximumY <= U(pow(Float(10), Float(nD1 - 1)))) {
                v1 = Float(pow(Float(10), Float(nD1 - 2)))
            } else if (nD1 > 1) {
                v1 = Float(pow(Float(10), Float(nD1 - 1)))
            } else {
                v1 = Float(pow(Float(10), Float(0)))
            }

            let nY: Float = v1/results.scaleY
            var inc1: Float = nY
            if(size.height/nY > MAX_DIV){
                inc1 = (size.height/nY)*inc1/MAX_DIV
            }

            var yM = Float(results.origin.y)
            while yM<=size.height {
                if(yM+inc1<0.0 || yM<0.0){
                    yM = yM + inc1
                    continue
                }
                markers.yMarkers.append(yM)
                markers.yMarkersText.append("\(round(results.scaleY*(yM-results.origin.y)))")
                yM = yM + inc1
            }
            yM = results.origin.y - inc1
            while yM>0.0 {
                markers.yMarkers.append(yM)
                markers.yMarkersText.append("\(round(results.scaleY*(yM-results.origin.y)))")
                yM = yM - inc1
            }
            
            func xMarkerLocationForBar(_ index: Int) -> Float {
                Float(index*results.barWidth) + Float(results.barWidth)*Float(0.5)
            }
            func xLocationForBar(_ index: Int) -> Float {
                xMarkerLocationForBar(index) - Float(results.barWidth)*Float(0.5) + Float(space)*Float(0.5)
            }

            for i in 0..<series.count {
                markers.xMarkers.append(xMarkerLocationForBar(i))
                markers.xMarkersText.append("\(series[i].x)")
            }

            // scale points to be plotted according to plot size
            let scaleYInv: Float = 1.0/results.scaleY
            results.series_scaledValues = (0..<series.values.count).map { i in
                let pt = series.values[i]
                return Pair(xLocationForBar(i),
                            Float(pt.y*U(scaleYInv) + U(results.origin.y)))
            }
            results.stackSeries_scaledValues = stackSeries.map { series in
                (0..<series.values.count).map { i in
                    let pt = series[i]
                    return Pair(xLocationForBar(i),
                                Float((pt.y)*U(scaleYInv)+U(results.origin.y)))
                }
            }
        }

        else{
            var x = maxY(points: series.values)
            if (x > maximumX) {
                maximumX = x
            }
            x = minY(points: series.values)
            if (x < minimumX) {
                minimumX = x
            }

            for s in stackSeries {
                let minStackX = minY(points: s.values)
                let maxStackX = maxY(points: s.values)
                maximumX = maximumX + maxStackX
                minimumX = minimumX - minStackX
            }

            if minimumX >= U(0) {
<<<<<<< HEAD
                origin = .zero
=======
                results.origin = zeroPoint
>>>>>>> 0aa4f5e3
                minimumX = U(0)
            }
            else{
                results.origin = Point((size.width/Float(maximumX-minimumX))*Float(U(-1)*minimumX), 0.0)
            }

            let rightScaleMargin: Float = size.width * 0.1
            results.scaleX = Float(maximumX - minimumX) / (size.width - rightScaleMargin)

            let nD1: Int = max(getNumberOfDigits(Float(maximumX)), getNumberOfDigits(Float(minimumX)))
            var v1: Float
            if (nD1 > 1 && maximumX <= U(pow(Float(10), Float(nD1 - 1)))) {
                v1 = Float(pow(Float(10), Float(nD1 - 2)))
            } else if (nD1 > 1) {
                v1 = Float(pow(Float(10), Float(nD1 - 1)))
            } else {
                v1 = Float(pow(Float(10), Float(0)))
            }

            let nX: Float = v1/results.scaleX
            var inc1: Float = nX
            if(size.width/nX > MAX_DIV){
                inc1 = (size.width/nX)*inc1/MAX_DIV
            }

            var xM = results.origin.x
            while xM<=size.width {
                if(xM+inc1<0.0 || xM<0.0){
                    xM = xM + inc1
                    continue
                }
                markers.xMarkers.append(xM)
                markers.xMarkersText.append("\(ceil(results.scaleX*(xM-results.origin.x)))")
                xM = xM + inc1
            }
            xM = results.origin.x - inc1
            while xM>0.0 {
                markers.xMarkers.append(xM)
                markers.xMarkersText.append("\(floor(results.scaleX*(xM-results.origin.x)))")
                xM = xM - inc1
            }

            func yMarkerLocationForBar(_ index: Int) -> Float {
                Float(index*results.barWidth) + Float(results.barWidth)*Float(0.5)
            }
            func yLocationForBar(_ index: Int) -> Float {
                yMarkerLocationForBar(index) - Float(results.barWidth)*Float(0.5) + Float(space)*Float(0.5)
            }
            for i in 0..<series.count {
                markers.yMarkers.append(yMarkerLocationForBar(i))
                markers.yMarkersText.append("\(series[i].x)")
            }
            
            // scale points to be plotted according to plot size
            let scaleXInv: Float = 1.0/results.scaleX
            results.series_scaledValues = (0..<series.values.count).map { i in
                let pt = series.values[i]
                return Pair(Float(pt.y*U(scaleXInv)+U(results.origin.x)), yLocationForBar(i))
            }
            results.stackSeries_scaledValues = stackSeries.map { series in
                (0..<series.values.count).map { i in
                    let pt = series.values[i]
                    return Pair(Float(pt.y*U(scaleXInv)+U(results.origin.x)), yLocationForBar(i))
                }
            }
        }
        return (results, markers)
    }

    //functions to draw the plot
    public func drawData(_ data: DrawingData, size: Size, renderer: Renderer) {
        if (graphOrientation == .vertical) {
            for index in 0..<data.series_scaledValues.count {
                var currentHeightPositive: Float = 0
                var currentHeightNegative: Float = 0
                var rect = Rect(
                    origin: Point(data.series_scaledValues[index].x, data.origin.y),
                    size: Size(
                        width: Float(data.barWidth - space),
                        height: data.series_scaledValues[index].y - data.origin.y)
                )
                if (rect.size.height >= 0) {
                    currentHeightPositive = rect.size.height
                }
                else {
                    currentHeightNegative = rect.size.height
                }
                renderer.drawSolidRect(rect,
                                       fillColor: series.color,
                                       hatchPattern: series.barGraphSeriesOptions.hatchPattern)
                for i in 0..<data.stackSeries_scaledValues.count {
                    let stackValue = Float(data.stackSeries_scaledValues[i][index].y)
                    if (stackValue - data.origin.y >= 0) {
                        rect.origin.y = data.origin.y + currentHeightPositive
                        rect.size.height = stackValue - data.origin.y
                        currentHeightPositive += stackValue
                    }
                    else {
                        rect.origin.y = data.origin.y - currentHeightNegative - stackValue
                        rect.size.height = stackValue - data.origin.y
                        currentHeightNegative += stackValue
                    }
                    renderer.drawSolidRect(rect,
                                           fillColor: stackSeries[i].color,
                                           hatchPattern: stackSeries[i].barGraphSeriesOptions.hatchPattern)
                }
            }
        }
        else {
            for index in 0..<series.count {
                var currentWidthPositive: Float = 0
                var currentWidthNegative: Float = 0
                var rect = Rect(
                    origin: Point(data.origin.x, data.series_scaledValues[index].y),
                    size: Size(
                        width: data.series_scaledValues[index].x - data.origin.x,
                        height: Float(data.barWidth - space))
                )
                if (rect.size.width >= 0) {
                    currentWidthPositive = rect.size.width
                }
                else {
                    currentWidthNegative = rect.size.width
                }
                renderer.drawSolidRect(rect,
                                       fillColor: series.color,
                                       hatchPattern: series.barGraphSeriesOptions.hatchPattern)
                for i in 0..<stackSeries.count {
                    let stackValue = Float(data.stackSeries_scaledValues[i][index].x)
                    if (stackValue - data.origin.x >= 0) {
                        rect.origin.x = data.origin.x + currentWidthPositive
                        rect.size.width = stackValue - data.origin.x
                        currentWidthPositive += stackValue
                    }
                    else {
                        rect.origin.x = data.origin.x - currentWidthNegative - stackValue
                        rect.size.width = stackValue - data.origin.x
                        currentWidthNegative += stackValue
                    }
                    renderer.drawSolidRect(rect,
                                           fillColor: stackSeries[i].color,
                                           hatchPattern: stackSeries[i].barGraphSeriesOptions.hatchPattern)
                }
            }
        }
    }
}<|MERGE_RESOLUTION|>--- conflicted
+++ resolved
@@ -17,16 +17,6 @@
     public var graphOrientation: GraphOrientation = .vertical
     public var space: Int = 20
     
-<<<<<<< HEAD
-    var series = Series<T,U>()
-    var stackSeries = [Series<T,U>]()
-    var scaleY: Float = 1
-    var scaleX: Float = 1
-    var barWidth: Int = 0
-    var origin: Point = .zero
-
-=======
->>>>>>> 0aa4f5e3
     public init(enableGrid: Bool = false){
         self.enableGrid = enableGrid
     }
@@ -104,8 +94,8 @@
         var stackSeries_scaledValues = [[Pair<Float,Float>]]()
         var scaleY: Float = 1
         var scaleX: Float = 1
-        var barWidth : Int = 0
-        var origin = zeroPoint
+        var barWidth: Int = 0
+        var origin: Point = .zero
     }
     
     // functions implementing plotting logic
@@ -146,11 +136,7 @@
             }
 
             if (minimumY >= U(0)) {
-<<<<<<< HEAD
-                origin = .zero
-=======
-                results.origin = zeroPoint
->>>>>>> 0aa4f5e3
+                results.origin = .zero
                 minimumY = U(0)
             }
             else{
@@ -240,11 +226,7 @@
             }
 
             if minimumX >= U(0) {
-<<<<<<< HEAD
-                origin = .zero
-=======
-                results.origin = zeroPoint
->>>>>>> 0aa4f5e3
+                results.origin = .zero
                 minimumX = U(0)
             }
             else{
