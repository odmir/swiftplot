import Foundation

fileprivate let MAX_DIV: Float = 50

// class defining a lineGraph and all its logic
public struct LineGraph<T:FloatConvertible,U:FloatConvertible>: Plot {

    public var layout = GraphLayout()
    // Data.
    var primaryAxis = Axis<T,U>()
    var secondaryAxis: Axis<T,U>? = nil
    // Linegraph layout properties.
    public var plotLineThickness: Float = 1.5
    
    public init(enablePrimaryAxisGrid: Bool = false,
                enableSecondaryAxisGrid: Bool = false){
        self.enablePrimaryAxisGrid = enablePrimaryAxisGrid
        self.enableSecondaryAxisGrid = enableSecondaryAxisGrid
    }
    
    public init(points : [Pair<T,U>],
                enablePrimaryAxisGrid: Bool = false,
                enableSecondaryAxisGrid: Bool = false){
        self.init(enablePrimaryAxisGrid: enablePrimaryAxisGrid, enableSecondaryAxisGrid: enableSecondaryAxisGrid)
        primaryAxis.series.append(Series(values: points, label: "Plot"))
    }
}

// Setting data.

extension LineGraph {

    // functions to add series
    public mutating func addSeries(_ s: Series<T,U>,
                          axisType: Axis<T,U>.Location = .primaryAxis){
        switch axisType {
        case .primaryAxis:
            primaryAxis.series.append(s)
        case .secondaryAxis:
            if secondaryAxis == nil {
                secondaryAxis = Axis()
            }
            secondaryAxis!.series.append(s)
        }
    }
    public mutating func addSeries(points : [Pair<T,U>],
                          label: String, color: Color = Color.lightBlue,
                          axisType: Axis<T,U>.Location = .primaryAxis){
        let s = Series<T,U>(values: points,label: label, color: color)
        addSeries(s, axisType: axisType)
    }
    public mutating func addSeries(_ y: [U],
                          label: String,
                          color: Color = Color.lightBlue,
                        axisType: Axis<T,U>.Location = .primaryAxis){
        var points = [Pair<T,U>]()
        for i in 0..<y.count {
            points.append(Pair<T,U>(T(i), y[i]))
        }
        let s = Series<T,U>(values: points, label: label, color: color)
        addSeries(s, axisType: axisType)
    }
    public mutating func addSeries(_ x: [T],
                          _ y: [U],
                          label: String,
                          color: Color = .lightBlue,
                          axisType: Axis<T,U>.Location = .primaryAxis){
        var points = [Pair<T,U>]()
        for i in 0..<x.count {
            points.append(Pair<T,U>(x[i], y[i]))
        }
        let s = Series<T,U>(values: points, label: label, color: color)
        addSeries(s, axisType: axisType)
    }
    public mutating func addFunction(_ function: (T)->U,
                            minX: T,
                            maxX: T,
                            numberOfSamples: Int = 400,
                            clampY: ClosedRange<U>? = nil,
                            label: String,
                            color: Color = Color.lightBlue,
                            axisType: Axis<T,U>.Location = .primaryAxis) {
        
        let step = Float(maxX - minX)/Float(numberOfSamples)
        let points = stride(from: Float(minX), through: Float(maxX), by: step).compactMap { i -> Pair<T,U>? in
            let result = function(T(i))
            guard Float(result).isFinite else { return nil }
            if let clampY = clampY, !clampY.contains(result) {
                return nil
            }
            return Pair(T(i), result)
        }
        let s = Series<T,U>(values: points, label: label, color: color)
        addSeries(s, axisType: axisType)
    }
}

// Layout properties.

extension LineGraph {
    
    public var enablePrimaryAxisGrid: Bool {
        get { layout.enablePrimaryAxisGrid }
        set { layout.enablePrimaryAxisGrid = newValue }
    }
    
    public var enableSecondaryAxisGrid: Bool {
        get { layout.enableSecondaryAxisGrid }
        set { layout.enableSecondaryAxisGrid = newValue }
    }
}

// Layout and drawing of data.

extension LineGraph: HasGraphLayout {

    public var legendLabels: [(String, LegendIcon)] {
        var allSeries: [Series] = primaryAxis.series
        if (secondaryAxis != nil) {
            allSeries = allSeries + secondaryAxis!.series
        }
        return allSeries.map { ($0.label, .square($0.color)) }
    }
    
    public struct DrawingData {
      var primaryAxisInfo: AxisLayoutInfo?
      var secondaryAxisInfo: AxisLayoutInfo?
    }
  
  // functions implementing plotting logic
  public func layoutData(size: Size, renderer: Renderer) -> (DrawingData, PlotMarkers?) {
    var results = DrawingData()
    var markers = PlotMarkers()
    guard !primaryAxis.series.isEmpty, !primaryAxis.series[0].values.isEmpty else { return (results, markers) }
    
    results.primaryAxisInfo   = AxisLayoutInfo(series: primaryAxis.series, size: size)
    results.secondaryAxisInfo = secondaryAxis.map {
      var info = AxisLayoutInfo(series: $0.series, size: size)
      info.mergeXAxis(with: &results.primaryAxisInfo!)
      return info
    }
    
    (markers.xMarkers, markers.xMarkersText, markers.yMarkers, markers.yMarkersText) =
      results.primaryAxisInfo!.calculateMarkers()
    if let secondaryAxisInfo = results.secondaryAxisInfo {
      (_, _, markers.y2Markers, markers.y2MarkersText) = secondaryAxisInfo.calculateMarkers()
    }
    
    return (results, markers)
  }
  
  //functions to draw the plot
  public func drawData(_ data: DrawingData, size: Size, renderer: Renderer) {
    if let axisInfo = data.primaryAxisInfo {
      for dataset in primaryAxis.series {
        let points = dataset.values.map { axisInfo.convertCoordinate(fromData: $0) }
        renderer.drawPlotLines(points: points,
                               strokeWidth: plotLineThickness,
                               strokeColor: dataset.color,
                               isDashed: false)
      }
    }
    if let secondaryAxis = secondaryAxis, let axisInfo = data.secondaryAxisInfo {
      for dataset in secondaryAxis.series {
        let points = dataset.values.map { axisInfo.convertCoordinate(fromData: $0) }
        renderer.drawPlotLines(points: points,
                               strokeWidth: plotLineThickness,
                               strokeColor: dataset.color,
                               isDashed: true)
      }
    }
  }
}

extension LineGraph {
  
  struct AxisLayoutInfo {
    let size: Size
    let rightMargin: Float
    let topMargin: Float
    var bounds: (x: ClosedRange<T>, y: ClosedRange<U>)
    
    var scaleX: Float = 1
    var scaleY: Float = 1
    // The "origin" is just a known value at a known location,
    // used for calculating where other points are located.
    var origin: Point = zeroPoint
    var originValue = Pair(T(0), U(0))
    
    init(series: [Series<T, U>], size: Size) {
      self.size   = size
      rightMargin = size.width  * 0.05
      topMargin   = size.height * 0.05
      bounds      = AxisLayoutInfo.getBounds(series)
      boundsDidChange()
    }
    
    private static func getBounds(_ series: [Series<T, U>]) -> (x: ClosedRange<T>, y: ClosedRange<U>) {
      var maximumX: T = maxX(points: series[0].values)
      var minimumX: T = minX(points: series[0].values)
      var maximumY: U = maxY(points: series[0].values)
      var minimumY: U = minY(points: series[0].values)
      for s in series {
        var x: T = maxX(points: s.values)
        var y: U = maxY(points: s.values)
        maximumX = max(x, maximumX)
        maximumY = max(y, maximumY)
        x = minX(points: s.values)
        y = minY(points: s.values)
        minimumX = min(x, minimumX)
        minimumY = min(y, minimumY)
      }
      return (x: minimumX...maximumX, y: minimumY...maximumY)
    }
    
    private mutating func boundsDidChange() {
      let availableWidth   = size.width  - (2 * rightMargin)
      let availableHeight  = size.height - (2 * topMargin)
      let xRange_primary = Float(bounds.x.upperBound - bounds.x.lowerBound)
      let yRange_primary = Float(bounds.y.upperBound - bounds.y.lowerBound)
      
      scaleX = xRange_primary / availableWidth
      scaleY = yRange_primary / availableHeight
      calculateOrigin()
    }
    
    private mutating func calculateOrigin() {
      let originLocX: Float
      let originLocY: Float
      if Float(bounds.x.lowerBound) >= 0, Float(bounds.x.upperBound) >= 0 {
        // All points on positive X axis.
        originLocX = rightMargin
        originValue.x = bounds.x.lowerBound
      } else if Float(bounds.x.lowerBound) < 0, Float(bounds.x.upperBound) < 0 {
        // All points on negative X axis.
        originLocX = size.width - rightMargin
        originValue.x = bounds.x.upperBound
      } else {
        // Both sides of X axis.
        originLocX = (Float(bounds.x.lowerBound).magnitude / scaleX) + rightMargin
        originValue.x = T(0)
      }
      
      if Float(bounds.y.lowerBound) >= 0, Float(bounds.y.upperBound) >= 0 {
        // All points on positive Y axis.
        originLocY = topMargin
        originValue.y = bounds.y.lowerBound
      } else if Float(bounds.y.lowerBound) < 0, Float(bounds.y.upperBound) < 0 {
        // All points on negative Y axis.
        originLocY = size.height - topMargin
        originValue.y = bounds.y.upperBound
      } else {
        // Both sides of Y axis.
        originLocY = (Float(bounds.y.lowerBound).magnitude / scaleY) + topMargin
        originValue.y = U(0)
      }
      origin = Pair(originLocX, originLocY)
      
      // If the zero-coordinate is already in view, snap the origin to it.
      let zeroLocation = convertCoordinate(fromData: Pair(T(0), U(0)))
      if (0...size.width).contains(zeroLocation.x) {
        origin.x = zeroLocation.x
        originValue.x = T(0)
      }
      if (0...size.height).contains(zeroLocation.y) {
        origin.y = zeroLocation.y
        originValue.y = U(0)
      }
    }
    
    func calculateMarkers() -> (x: [Float], xLabels: [String], y: [Float], yLabels: [String]) {
      var yIncrement: Float = -1
      var xIncrement: Float = -1
      var xIncRound: Int   = 1
      var yIncRound: Int = 1
      let xRange = Float(bounds.x.upperBound - bounds.x.lowerBound)
      let yRange = Float(bounds.y.upperBound - bounds.y.lowerBound)
      
      if yRange <= 2.0, yRange >= 1.0 {
        let differenceY = yRange
        yIncrement = 0.5*(1.0/differenceY)
        var c = 0
        while(abs(yIncrement)*pow(10.0,Float(c))<1.0) {
          c+=1
        }
        yIncrement = yIncrement/scaleY
        yIncRound = c+1
      } else if yRange < 1.0 {
        let differenceY = yRange
        yIncrement = differenceY/10.0
        var c = 0
        while(abs(yIncrement)*pow(10.0,Float(c))<1.0) {
          c+=1
        }
        yIncrement = yIncrement/scaleY
        yIncRound = c+1
      }
      
      if xRange <= 2.0, xRange >= 1.0 {
        let differenceX = xRange
        xIncrement = 0.5*(1.0/differenceX)
        var c = 0
        while(abs(xIncrement)*pow(10.0,Float(c))<1.0) {
          c+=1
        }
        xIncrement = yIncrement/scaleX
        xIncRound = c+1
      } else if xRange < 1.0 {
        let differenceX = xRange
        xIncrement = differenceX/10
        var c = 0
        while(abs(xIncrement)*pow(10.0,Float(c))<1.0) {
          c+=1
        }
        xIncrement = yIncrement/scaleX
        xIncRound = c+1
      }
      
      let nD1: Int = max(getNumberOfDigits(Float(bounds.y.upperBound)), getNumberOfDigits(Float(bounds.y.lowerBound)))
      var v1: Float
      if (nD1 > 1 && bounds.y.upperBound <= U(pow(Float(10), Float(nD1 - 1)))) {
          v1 = Float(pow(Float(10), Float(nD1 - 2)))
      } else if (nD1 > 1) {
          v1 = Float(pow(Float(10), Float(nD1 - 1)))
      } else {
          v1 = Float(pow(Float(10), Float(0)))
      }
      let nY: Float = v1/scaleY
      if(yIncrement == -1) {
          yIncrement = nY
          if(size.height/nY > MAX_DIV){
              yIncrement = (size.height/nY)*yIncrement/MAX_DIV
          }
      }

      let nD2: Int = max(getNumberOfDigits(Float(bounds.x.upperBound)), getNumberOfDigits(Float(bounds.x.lowerBound)))
      var v2: Float
      if (nD2 > 1 && bounds.x.upperBound <= T(pow(Float(10), Float(nD2 - 1)))) {
          v2 = Float(pow(Float(10), Float(nD2 - 2)))
      } else if (nD2 > 1) {
          v2 = Float(pow(Float(10), Float(nD2 - 1)))
      } else {
          v2 = Float(pow(Float(10), Float(0)))
      }

      let nX: Float = v2/scaleX
      if(xIncrement == -1) {
          xIncrement = nX
          var noXD: Float = size.width/nX
          if(noXD > MAX_DIV){
              xIncrement = (size.width/nX)*xIncrement/MAX_DIV
              noXD = MAX_DIV
          }
      }

      var xMarkerLocations = [Float]()
      var xM = origin.x
      if size.width > 0 {
          while xM<=size.width {
              if(xM+xIncrement<0.0 || xM<0.0) {
                  xM = xM+xIncrement
                  continue
              }
              xMarkerLocations.append(xM)
              xM = xM + xIncrement
          }

          xM = origin.x - xIncrement
          while xM>0.0 {
              if (xM > size.width) {
                  xM = xM - xIncrement
                  continue
              }
              xMarkerLocations.append(xM)
              xM = xM - xIncrement
          }
      }
      let xMarkerLabels = xMarkerLocations.map { offset -> String in
        let offsetValue = scaleX * (offset - origin.x)
        return "\(roundToN(offsetValue + Float(originValue.x), xIncRound))"
      }

      var yMarkerLocations = [Float]()
      var yM = origin.y
      if size.height > 0 {
          while yM<=size.height {
              if(yM+yIncrement<0.0 || yM<0.0){
                  yM = yM + yIncrement
                  continue
              }
              yMarkerLocations.append(yM)
              yM = yM + yIncrement
          }
          yM = origin.y - yIncrement
          while yM>0.0 {
              yMarkerLocations.append(yM)
              yM = yM - yIncrement
          }
      }
      let yMarkerLabels = yMarkerLocations.map { offset -> String in
        let offsetValue = scaleY * (offset - origin.y)
        return "\(roundToN(offsetValue + Float(originValue.y), yIncRound))"
      }
      
      return (x: xMarkerLocations, xLabels: xMarkerLabels,
              y: yMarkerLocations, yLabels: yMarkerLabels)
    }
<<<<<<< HEAD

    //functions to draw the plot
    public func drawData(markers: PlotMarkers, size: Size, renderer: Renderer) {
        for s in primaryAxis.series {
            let p1 = s.scaledValues[0]
            let p2 = s.scaledValues[1]
            let tail = s.scaledValues[2...].map { Point(Float($0.x), Float($0.y)) }
            
            renderer.drawPolyline(Polyline(Point(Float(p1.x),Float(p1.y)), Point(Float(p2.x), Float(p2.y)), tail: tail),
                                   strokeWidth: plotLineThickness,
                                   strokeColor: s.color,
                                   isDashed: false)
        }
        if (secondaryAxis != nil) {
            for s in secondaryAxis!.series {
                let p1 = s.scaledValues[0]
                let p2 = s.scaledValues[1]
                let tail = s.scaledValues[2...].map { Point(Float($0.x), Float($0.y)) }
                renderer.drawPolyline(Polyline(Point(Float(p1.x),Float(p1.y)), Point(Float(p2.x), Float(p2.y)), tail: tail),
                                       strokeWidth: plotLineThickness,
                                       strokeColor: s.color,
                                       isDashed: true)
            }
        }
=======
    
    func convertCoordinate(fromData value: Pair<T,U>) -> Point {
      return Point(Float(((value.x - originValue.x) / T(scaleX)) + T(origin.x)),
                   Float(((value.y - originValue.y) / U(scaleY)) + U(origin.y)))
    }
    
    mutating func mergeXAxis(with other: inout AxisLayoutInfo) {
      bounds.x =
        min(bounds.x.lowerBound, other.bounds.x.lowerBound)...max(bounds.x.upperBound, other.bounds.x.upperBound)
      other.bounds.x = self.bounds.x
      boundsDidChange()
      other.boundsDidChange()
>>>>>>> 0aa4f5e3
    }
  }
}<|MERGE_RESOLUTION|>--- conflicted
+++ resolved
@@ -154,19 +154,25 @@
     if let axisInfo = data.primaryAxisInfo {
       for dataset in primaryAxis.series {
         let points = dataset.values.map { axisInfo.convertCoordinate(fromData: $0) }
-        renderer.drawPlotLines(points: points,
-                               strokeWidth: plotLineThickness,
-                               strokeColor: dataset.color,
-                               isDashed: false)
+        guard let polyline = Polyline(points: points) else {
+            fatalError("drawData: Expecting 2 or more points, got \(points.count) instead")
+        }
+        renderer.drawPolyline(polyline,
+                              strokeWidth: plotLineThickness,
+                              strokeColor: dataset.color,
+                              isDashed: false)
       }
     }
     if let secondaryAxis = secondaryAxis, let axisInfo = data.secondaryAxisInfo {
       for dataset in secondaryAxis.series {
         let points = dataset.values.map { axisInfo.convertCoordinate(fromData: $0) }
-        renderer.drawPlotLines(points: points,
-                               strokeWidth: plotLineThickness,
-                               strokeColor: dataset.color,
-                               isDashed: true)
+        guard let polyline = Polyline(points: points) else {
+            fatalError("drawData: Expecting 2 or more points, got \(points.count) instead")
+        }
+        renderer.drawPolyline(polyline,
+                              strokeWidth: plotLineThickness,
+                              strokeColor: dataset.color,
+                              isDashed: true)
       }
     }
   }
@@ -184,7 +190,7 @@
     var scaleY: Float = 1
     // The "origin" is just a known value at a known location,
     // used for calculating where other points are located.
-    var origin: Point = zeroPoint
+    var origin: Point = .zero
     var originValue = Pair(T(0), U(0))
     
     init(series: [Series<T, U>], size: Size) {
@@ -405,32 +411,6 @@
       return (x: xMarkerLocations, xLabels: xMarkerLabels,
               y: yMarkerLocations, yLabels: yMarkerLabels)
     }
-<<<<<<< HEAD
-
-    //functions to draw the plot
-    public func drawData(markers: PlotMarkers, size: Size, renderer: Renderer) {
-        for s in primaryAxis.series {
-            let p1 = s.scaledValues[0]
-            let p2 = s.scaledValues[1]
-            let tail = s.scaledValues[2...].map { Point(Float($0.x), Float($0.y)) }
-            
-            renderer.drawPolyline(Polyline(Point(Float(p1.x),Float(p1.y)), Point(Float(p2.x), Float(p2.y)), tail: tail),
-                                   strokeWidth: plotLineThickness,
-                                   strokeColor: s.color,
-                                   isDashed: false)
-        }
-        if (secondaryAxis != nil) {
-            for s in secondaryAxis!.series {
-                let p1 = s.scaledValues[0]
-                let p2 = s.scaledValues[1]
-                let tail = s.scaledValues[2...].map { Point(Float($0.x), Float($0.y)) }
-                renderer.drawPolyline(Polyline(Point(Float(p1.x),Float(p1.y)), Point(Float(p2.x), Float(p2.y)), tail: tail),
-                                       strokeWidth: plotLineThickness,
-                                       strokeColor: s.color,
-                                       isDashed: true)
-            }
-        }
-=======
     
     func convertCoordinate(fromData value: Pair<T,U>) -> Point {
       return Point(Float(((value.x - originValue.x) / T(scaleX)) + T(origin.x)),
@@ -443,7 +423,6 @@
       other.bounds.x = self.bounds.x
       boundsDidChange()
       other.boundsDidChange()
->>>>>>> 0aa4f5e3
     }
   }
 }