--- conflicted
+++ resolved
@@ -1,7 +1,7 @@
 import Foundation
 
 // class defining a barGraph and all it's logic
-public class BarGraph: Plot {
+public class BarGraph<T:LosslessStringConvertible,U:FloatConvertible>: Plot {
 
     let MAX_DIV: Float = 50
 
@@ -34,8 +34,8 @@
     public var scaleY: Float = 1
     public var scaleX: Float = 1
     public var plotMarkers: PlotMarkers = PlotMarkers()
-    public var series: Series<LosslessStringConvertible,FloatConvertible> = Series<LosslessStringConvertible,FloatConvertible>()
-    public var stackSeries = [Series<LosslessStringConvertible,FloatConvertible>]()
+    public var series = Series<T,U>()
+    public var stackSeries = [Series<T,U>]()
 
     var barWidth : Int = 0
     public var space: Int = 20
@@ -45,10 +45,10 @@
     public init(width: Float = 1000, height: Float = 660){
         plotDimensions = PlotDimensions(frameWidth: width, frameHeight: height)
     }
-    public func addSeries(_ s: Series<LosslessStringConvertible,FloatConvertible>){
+    public func addSeries(_ s: Series<T,U>){
         series = s
     }
-    public func addStackSeries(_ s: Series<LosslessStringConvertible,FloatConvertible>) {
+    public func addStackSeries(_ s: Series<T,U>) {
         if (series.count != 0 && series.count == s.count) {
             stackSeries.append(s)
         }
@@ -56,46 +56,46 @@
             print("Stack point count does not match the Series point count.")
         }
     }
-    public func addStackSeries(_ x: [Float],
+    public func addStackSeries(_ x: [U],
                                label: String,
                                color: Color = .lightBlue,
                                hatchPattern: BarGraphSeriesOptions.Hatching = .none) {
-        var values = [Pair<LosslessStringConvertible,FloatConvertible>]()
+        var values = [Pair<T,U>]()
         for i in 0..<x.count {
-            values.append(Pair<LosslessStringConvertible,FloatConvertible>(series.values[i].x, x[i]))
-        }
-        let s = Series<LosslessStringConvertible,FloatConvertible>(values: values,
-                                                                   label: label,
-                                                                   color: color,
-                                                                   hatchPattern: hatchPattern)
+            values.append(Pair<T,U>(series.values[i].x, x[i]))
+        }
+        let s = Series<T,U>(values: values,
+                            label: label,
+                            color: color,
+                            hatchPattern: hatchPattern)
         addStackSeries(s)
     }
-    public func addSeries(values: [Pair<LosslessStringConvertible,FloatConvertible>],
+    public func addSeries(values: [Pair<T,U>],
                           label: String,
                           color: Color = Color.lightBlue,
                           hatchPattern: BarGraphSeriesOptions.Hatching = .none,
                           graphOrientation: BarGraph.GraphOrientation = .vertical){
-        let s = Series<LosslessStringConvertible,FloatConvertible>(values: values,
-                                                                   label: label,
-                                                                   color: color,
-                                                                   hatchPattern: hatchPattern)
+        let s = Series<T,U>(values: values,
+                            label: label,
+                            color: color,
+                            hatchPattern: hatchPattern)
         addSeries(s)
         self.graphOrientation = graphOrientation
     }
-    public func addSeries<T: LosslessStringConvertible, U: FloatConvertible>(_ x: [T],
-                                                                             _ y: [U],
-                                                                             label: String,
-                                                                             color: Color = Color.lightBlue,
-                                                                             hatchPattern: BarGraphSeriesOptions.Hatching = .none,
-                                                                             graphOrientation: BarGraph.GraphOrientation = .vertical){
-        var values = [Pair<LosslessStringConvertible, FloatConvertible>]()
+    public func addSeries(_ x: [T],
+                          _ y: [U],
+                          label: String,
+                          color: Color = Color.lightBlue,
+                          hatchPattern: BarGraphSeriesOptions.Hatching = .none,
+                          graphOrientation: BarGraph.GraphOrientation = .vertical){
+        var values = [Pair<T,U>]()
         for i in 0..<x.count {
-            values.append(Pair<LosslessStringConvertible,FloatConvertible>(x[i], y[i]))
-        }
-        let s = Series<LosslessStringConvertible,FloatConvertible>(values: values,
-                                                                   label: label,
-                                                                   color: color,
-                                                                   hatchPattern: hatchPattern)
+            values.append(Pair<T,U>(x[i], y[i]))
+        }
+        let s = Series<T,U>(values: values,
+                            label: label,
+                            color: color,
+                            hatchPattern: hatchPattern)
         addSeries(s)
         self.graphOrientation = graphOrientation
     }
@@ -153,12 +153,8 @@
         drawLegends(renderer: renderer)
     }
 
-<<<<<<< HEAD
     public func drawGraphOutput(fileName name: String = "swift_plot_line_graph",
                                 renderer: Renderer){
-=======
-    public func drawGraphOutput(fileName name: String = "swift_plot_bar_graph", renderer: Renderer){
->>>>>>> 1aba33e7
         renderer.plotDimensions = plotDimensions
         renderer.drawOutput(fileName: name)
     }
@@ -196,10 +192,10 @@
 
     func calcMarkerLocAndScalePts(renderer: Renderer){
 
-        var maximumY: Float = 0
-        var minimumY: Float = 0
-        var maximumX: Float = 0
-        var minimumX: Float = 0
+        var maximumY: U = U(0)
+        var minimumY: U = U(0)
+        var maximumX: U = U(0)
+        var minimumX: U = U(0)
 
         if (graphOrientation == .vertical) {
             barWidth = Int(round(plotDimensions.graphWidth/Float(series.count)))
@@ -226,30 +222,30 @@
                 let minStackY = minY(points: s.values)
                 let maxStackY = maxY(points: s.values)
 
-                if (maxStackY>0) {
+                if (maxStackY > U(0)) {
                     maximumY = maximumY + maxStackY
                 }
-                if (minStackY<0) {
+                if (minStackY < U(0)) {
                     minimumY = minimumY + minStackY
                 }
 
             }
 
-            if minimumY>=0.0 {
+            if (minimumY >= U(0)) {
                 origin = zeroPoint
-                minimumY = 0.0
+                minimumY = U(0)
             }
             else{
                 origin = Point(0.0,
-                               (plotDimensions.graphHeight/(maximumY-minimumY))*(-minimumY))
+                               (plotDimensions.graphHeight/Float(maximumY-minimumY))*Float(U(-1)*minimumY))
             }
 
             let topScaleMargin: Float = (plotDimensions.subHeight - plotDimensions.graphHeight)*Float(0.5) - 10.0;
-            scaleY = (maximumY - minimumY) / (plotDimensions.graphHeight - topScaleMargin);
-
-            let nD1: Int = max(getNumberOfDigits(maximumY), getNumberOfDigits(minimumY))
+            scaleY = Float(maximumY - minimumY) / (plotDimensions.graphHeight - topScaleMargin);
+
+            let nD1: Int = max(getNumberOfDigits(Float(maximumY)), getNumberOfDigits(Float(minimumY)))
             var v1: Float
-            if (nD1 > 1 && maximumY <= pow(Float(10), Float(nD1 - 1))) {
+            if (nD1 > 1 && maximumY <= U(pow(Float(10), Float(nD1 - 1)))) {
                 v1 = Float(pow(Float(10), Float(nD1 - 2)))
             } else if (nD1 > 1) {
                 v1 = Float(pow(Float(10), Float(nD1 - 1)))
@@ -271,12 +267,8 @@
                 }
                 let p = Point(0, yM)
                 plotMarkers.yMarkers.append(p)
-<<<<<<< HEAD
                 let text_p = Point(-(renderer.getTextWidth(text: "\(ceil(scaleY*(yM-origin.y)))",
                                                            textSize: plotMarkers.markerTextSize)+5), yM - 4)
-=======
-                let text_p: Point = Point(-(renderer.getTextWidth(text: "\(round(scaleY*(yM-origin.y)))", textSize: plotMarkers.markerTextSize)+5), yM - 4)
->>>>>>> 1aba33e7
                 plotMarkers.yMarkersTextLocation.append(text_p)
                 plotMarkers.yMarkersText.append("\(round(scaleY*(yM-origin.y)))")
                 yM = yM + inc1
@@ -285,12 +277,8 @@
             while yM>0.0 {
                 let p = Point(0, yM)
                 plotMarkers.yMarkers.append(p)
-<<<<<<< HEAD
                 let text_p = Point(-(renderer.getTextWidth(text: "\(floor(scaleY*(yM-origin.y)))",
                                                            textSize: plotMarkers.markerTextSize)+5), yM - 4)
-=======
-                let text_p: Point = Point(-(renderer.getTextWidth(text: "\(round(scaleY*(yM-origin.y)))", textSize: plotMarkers.markerTextSize)+5), yM - 4)
->>>>>>> 1aba33e7
                 plotMarkers.yMarkersTextLocation.append(text_p)
                 plotMarkers.yMarkersText.append("\(round(scaleY*(yM-origin.y)))")
                 yM = yM - inc1
@@ -312,22 +300,22 @@
             let scaleYInv: Float = 1.0/scaleY
             series.scaledValues.removeAll();
             for j in 0..<series.count {
-                let scaledPair = Pair<LosslessStringConvertible,FloatConvertible>(series[j].x,
-                                                                                  Float(series[j].y)*scaleYInv + origin.y)
+                let scaledPair = Pair<T,U>(series[j].x,
+                                           series[j].y*U(scaleYInv) + U(origin.y))
                 series.scaledValues.append(scaledPair)
             }
             for index in 0..<stackSeries.count {
                 stackSeries[index].scaledValues.removeAll()
                 for j in 0..<(stackSeries[index]).count {
-                    let scaledPair = Pair<LosslessStringConvertible,FloatConvertible>((stackSeries[index])[j].x,
-                                                                                      (Float((stackSeries[index])[j].y))*scaleYInv+origin.y)
+                    let scaledPair = Pair<T,U>((stackSeries[index])[j].x,
+                                               ((stackSeries[index])[j].y)*U(scaleYInv)+U(origin.y))
                     stackSeries[index].scaledValues.append(scaledPair)
                 }
             }
         }
 
         else{
-            var x: Float = maxY(points: series.values)
+            var x = maxY(points: series.values)
             if (x > maximumX) {
                 maximumX = x
             }
@@ -343,20 +331,20 @@
                 minimumX = minimumX - minStackX
             }
 
-            if minimumX>=0.0 {
+            if minimumX >= U(0) {
                 origin = zeroPoint
-                minimumX = 0.0
+                minimumX = U(0)
             }
             else{
-                origin = Point((plotDimensions.graphWidth/(maximumX-minimumX))*(-minimumX), 0.0)
+                origin = Point((plotDimensions.graphWidth/Float(maximumX-minimumX))*Float(U(-1)*minimumX), 0.0)
             }
 
             let rightScaleMargin: Float = (plotDimensions.subWidth - plotDimensions.graphWidth)*Float(0.5) - 10.0
-            scaleX = (maximumX - minimumX) / (plotDimensions.graphWidth - rightScaleMargin)
-
-            let nD1: Int = max(getNumberOfDigits(maximumX), getNumberOfDigits(minimumX))
+            scaleX = Float(maximumX - minimumX) / (plotDimensions.graphWidth - rightScaleMargin)
+
+            let nD1: Int = max(getNumberOfDigits(Float(maximumX)), getNumberOfDigits(Float(minimumX)))
             var v1: Float
-            if (nD1 > 1 && maximumX <= pow(Float(10), Float(nD1 - 1))) {
+            if (nD1 > 1 && maximumX <= U(pow(Float(10), Float(nD1 - 1)))) {
                 v1 = Float(pow(Float(10), Float(nD1 - 2)))
             } else if (nD1 > 1) {
                 v1 = Float(pow(Float(10), Float(nD1 - 1)))
@@ -414,15 +402,15 @@
             let scaleXInv: Float = 1.0/scaleX
             series.scaledValues.removeAll();
             for j in 0..<series.count {
-                let scaledPair = Pair<LosslessStringConvertible,FloatConvertible>(series[j].x,
-                                                                                  Float(series[j].y)*scaleXInv+origin.x)
+                let scaledPair = Pair<T,U>(series[j].x,
+                                           series[j].y*U(scaleXInv)+U(origin.x))
                 series.scaledValues.append(scaledPair)
             }
             for index in 0..<stackSeries.count {
                 stackSeries[index].scaledValues.removeAll()
                 for j in 0..<(stackSeries[index]).count {
-                    let scaledPair = Pair<LosslessStringConvertible,FloatConvertible>((stackSeries[index])[j].x,
-                                                                                      Float((stackSeries[index])[j].y)*scaleXInv+origin.x)
+                    let scaledPair = Pair<T,U>((stackSeries[index])[j].x,
+                                                (stackSeries[index])[j].y*U(scaleXInv)+U(origin.x))
                     stackSeries[index].scaledValues.append(scaledPair)
                 }
             }
